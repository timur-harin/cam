--- conflicted
+++ resolved
@@ -113,7 +113,6 @@
 
 1. Fork the repository.
 
-<<<<<<< HEAD
 2. Create a new file in the `metrics/` directory, 
 using one of the existing files as an example.
 
@@ -123,16 +122,11 @@
 
 5. Run the entire test suite to ensure that your metric passes all the existing tests and is working as expected. To do this, run the following commands:
    - `sudo make install`
-   - `make test lint`
+   - `sudo make test lint`
 
    If you need to install packages on macOS using Homebrew, you can run the following command:
    - `cat brew-requirements.txt | xargs brew install`
-=======
-```bash
-sudo make install
-sudo make test lint
-```
->>>>>>> 1e745f29
+
 
 6. Then, send us a
 [pull request](https://www.yegor256.com/2014/04/15/github-guidelines.html).
